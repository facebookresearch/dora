--- conflicted
+++ resolved
@@ -18,11 +18,7 @@
 EMAIL = 'defossez@fb.com'
 AUTHOR = 'Alexandre Défossez'
 REQUIRES_PYTHON = '>=3.7.0'
-<<<<<<< HEAD
 VERSION = "0.1.4"
-=======
-VERSION = "0.1.3dev4"
->>>>>>> 50bef85e
 
 HERE = Path(__file__).parent
 
